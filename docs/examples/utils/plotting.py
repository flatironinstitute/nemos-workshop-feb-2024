--- conflicted
+++ resolved
@@ -1,20 +1,15 @@
 #!/usr/bin/env python3
 
 import matplotlib.pyplot as plt
-<<<<<<< HEAD
-import pandas as pd
-import pynapple as nap
-import numpy as np
 from numpy.typing import NDArray
 from matplotlib.animation import FuncAnimation
-=======
 import numpy as np
 import jax
 import pynapple as nap
 import pandas as pd
 import matplotlib as mpl
 from typing import Optional
->>>>>>> a9fe1d8b
+
 
 
 def tuning_curve_plot(tuning_curve: pd.DataFrame):
@@ -159,20 +154,27 @@
             axes[i, 3].yaxis.set_visible(False)
             for j in range(3):
                 ax = fig.add_subplot(gs[j, 0])
-                spikes = jax.random.poisson(jax.random.PRNGKey(j*i + j + i), l)
+                spikes = jax.random.poisson(jax.random.PRNGKey(j * i + j + i), l)
                 spike_times = np.where(spikes)
                 spike_heights = spikes[spike_times]
                 ax.vlines(times[spike_times], 0, spike_heights, color='k')
                 ax.yaxis.set_visible(False)
-                if j != 2 or i != len(nonlinear)-1:
+                if j != 2 or i != len(nonlinear) - 1:
                     ax.xaxis.set_visible(False)
                 else:
                     ax.set_xticks([times.min(), times.max()])
             axes[i, 2].annotate('', (1.5, .5), (1, .5), arrowprops=arrowprops, **arrowkwargs)
     else:
-<<<<<<< HEAD
-        min_right = max_right * min_left / max_left
-    ax2.set_ylim(min_right, max_right)
+        for i, _ in enumerate(nonlinear):
+            axes[i, 3].set_visible(False)
+    suptitles = ["Input", "Linear", "Nonlinear", "Poisson samples\n(spikes)"]
+    suptitles_to_add = [True, True, plot_nonlinear, plot_spikes]
+    for b, ax, t in zip(suptitles_to_add, axes[0, :], suptitles):
+        if b:
+            axes[0, 1].text(.5, 1.4, t, transform=ax.transAxes,
+                            horizontalalignment='center',
+                            verticalalignment='top', fontsize=12)
+    return fig
 
 
 def plot_head_direction_tuning(
@@ -507,16 +509,4 @@
             self.fig.axes[1].step(np.arange(cnt.shape[0]), np.diff(self.ylim) * (self.n_shift - frame - 1 - self.count_frame_0) + cnt, where="post")
 
     def run(self):
-        return FuncAnimation(self.fig, self.update_fig, self.n_shift, interval=self.interval, repeat=True)
-=======
-        for i, _ in enumerate(nonlinear):
-            axes[i, 3].set_visible(False)
-    suptitles = ["Input", "Linear", "Nonlinear", "Poisson samples\n(spikes)"]
-    suptitles_to_add = [True, True, plot_nonlinear, plot_spikes]
-    for b, ax, t in zip(suptitles_to_add, axes[0, :], suptitles):
-        if b:
-            axes[0,1].text(.5, 1.4, t, transform=ax.transAxes,
-                           horizontalalignment='center',
-                           verticalalignment='top', fontsize=12)
-    return fig
->>>>>>> a9fe1d8b
+        return FuncAnimation(self.fig, self.update_fig, self.n_shift, interval=self.interval, repeat=True)