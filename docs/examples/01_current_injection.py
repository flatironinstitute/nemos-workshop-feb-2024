# -*- coding: utf-8 -*-

"""# Fit injected current

For our first example, we will look at a very simple dataset: patch-clamp
recordings from a single neuron in layer 4 of mouse primary visual cortex. This
data is from the [Allen Brain
Atlas](https://celltypes.brain-map.org/experiment/electrophysiology/478498617),
and experimenters injected current directly into the cell, while recording the
neuron's membrane potential and spiking behavior. The experiments varied the
shape of the current across many sweeps, mapping the neuron's behavior in
response to a wide range of potential inputs.

For our purposes, we will examine only one of these sweeps, "Noise 1", in which
the experimentalists injected three pulses of current. The current is a square
pulse multiplied by a sinusoid of a fixed frequency, with some random noise
riding on top.

![Allen Brain Atlas view of the data we will analyze.](../../assets/allen_data.png)

In the figure above (from the Allen Brain Atlas website), we see the
approximately 22 second sweep, with the input current plotted in the first row,
the intracellular voltage in the second, and the recorded spikes in the third.
(The grey lines and dots in the second and third rows comes from other sweeps
with the same stimulus, which we'll ignore in this exercise.) When fitting the
Generalized Linear Model, we are attempting to model the spiking behavior, and
we generally do not have access to the intracellular voltage, so for the rest
of this notebook, we'll use only the input current and the recorded spikes
displayed in the first and third rows.

First, let us see how to load in the data and reproduce the above figure, which
we'll do using [pynapple](https://pynapple-org.github.io/pynapple/), which
we'll use throughout this workshop, as it simplifies handling this type of
data. After we've explored the data some, we'll introduce the Generalized
Linear Model and how to fit it with nemos.

"""

# Import everything
import jax
import os
import matplotlib.pyplot as plt
import nemos as nmo
import nemos.glm
import numpy as np
import pynapple as nap
import utils

# configure plots some
plt.style.use('./utils/nemos.mplstyle')

# Set the default precision to float64, which is generally a good idea for
# optimization purposes.
jax.config.update("jax_enable_x64", True)

# %%
# ## Data Streaming
#
# While you can download the data directly from the Allen Brain Atlas and
# interact with it using their
# [AllenSDK](https://allensdk.readthedocs.io/en/latest/visual_behavior_neuropixels.html),
# we prefer the burgeoning [Neurodata Without Borders (NWB)
# standard](https://nwb-overview.readthedocs.io/en/latest/). We have converted
# this single dataset to NWB and uploaded it to the [Open Science
# Framework](https://osf.io/5crqj/). This allows us to easily load the data
# using pynapple, and it will immediately be in a format that pynapple understands!
#
# !!! tip
#
#     Pynapple can stream any NWB-formatted dataset! See [their
#     documentation](https://pynapple-org.github.io/pynapple/generated/gallery/tutorial_pynapple_dandi/)
#     for more details, and see the [DANDI Archive](https://dandiarchive.org/)
#     for a repository of compliant datasets.
#
# The first time the following cell is run, it will take a little bit of time
# to download the data, and a progress bar will show the download's progress.
# On subsequent runs, the cell gets skipped: we do not need to redownload the
# data.

path = os.path.join(os.getcwd(), "allen_478498617.nwb")
utils.data.download_data(path, "https://osf.io/um3bj/download")

# %%
# ## Pynapple
#
# ### Data structures and preparation
#
# Now that we've downloaded the data, let's open it with pynapple and examine
# its contents.
#
# <div class="notes">
# - load in data
# </div>


data = nap.load_file(path)
print(data)

# %%
#
# The dataset contains several different pynapple objects, which we discussed
# earlier today. Let's see how these relate to the data we visualized above:
#
# ![Annotated view of the data we will analyze.](../../assets/allen_data_annotated.gif)
# <!-- this gif created with the following imagemagick command: convert -layers OptimizePlus -delay 100 allen_data_annotated-units.svg allen_data_annotated-epochs.svg allen_data_annotated-stimulus.svg allen_data_annotated-response.svg -loop 0 allen_data_annotated.gif -->
#
# - `units`: dictionary of neurons, holding each neuron's spike timestamps.
# - `epochs`: start and end times of different intervals, defining the
#   experimental structure, specifying when each stimulation protocol began and
#   ended.
# - `stimulus`: injected current, in Amperes, sampled at 20k Hz.
# - `response`: the neuron's intracellular voltage, sampled at 20k Hz.
#   We will not use this info in this example
#
# Now let's go through the relevant variables in some more detail:

trial_interval_set = data["epochs"]
# convert current from Ampere to pico-amperes, to match the above visualization
# and move the values to a more reasonable range.
current = data["stimulus"] * 1e12
spikes = data["units"]

# %% 
# First, let's examine `trial_interval_set`:

trial_interval_set.keys()

# %%
#
# `trial_interval_set` is a dictionary with strings for keys and
# [`IntervalSets`](https://pynapple-org.github.io/pynapple/reference/core/interval_set/)
# for values. Each key defines the stimulus protocol, with the value defining
# the begining and end of that stimulation protocol.

noise_interval = trial_interval_set["Noise 1"]
noise_interval

# %%
#
# As described above, we will be examining "Noise 1". We can see it contains
# three rows, each defining a separate sweep. We'll just grab the first sweep
# (shown in blue in the pictures above) and ignore the other two (shown in
# gray).
#
# To select only one epoch from an IntervalSet, use 2 square brackets:

noise_interval = noise_interval.loc[[0]]
noise_interval

# %%
#
# Now let's examine `current`:

current

# %%
#
# `current` is a `Tsd`
# ([TimeSeriesData](https://pynapple-org.github.io/pynapple/reference/core/time_series/))
# object with 2 columns. Like all `Tsd` objects, the first column contains the
# time index and the second column contains the data; in this case, the current
# in pA.
#
# Currently `current` contains the entire ~900 second experiment but, as
# discussed above, we only want one of the "Noise 1" sweeps. Fortunately,
# `pynapple` makes it easy to grab out the relevant time points by making use
# of the `noise_interval` we defined above:
current = current.restrict(noise_interval)
current

# %%
#
# Notice that the timestamps have changed and our shape is much smaller.
#
# Finally, let's examine the spike times. `spikes` is a
# [`TsGroup`](https://pynapple-org.github.io/pynapple/reference/core/ts_group/),
# a dictionary-like object that holds multiple `Ts` (timeseries) objects with
# potentially different time indices:

spikes

# %%
#
# Typically, this is used to hold onto the spike times for a population of
# neurons. In this experiment, we only have recordings from a single neuron, so
# there's only one row.
#
# We can index into the `TsGroup` to see the timestamps for this neuron's
# spikes:
spikes[1]

# %%
#
# Similar to `current`, this object originally contains data from the entire
# experiment. To get only the data we need, we again use
# `restrict(noise_interval)`:

spikes = spikes.restrict(noise_interval)
print(spikes)
spikes[1]


# %%
#
# Now, let's visualize the data from this trial, replicating rows 1 and 3
# from the Allen Brain Atlas figure at the beginning of this notebook:

fig, ax = plt.subplots(1, 1, figsize=(8, 2))
ax.plot(current, "grey")
ax.plot(spikes.to_tsd([-5]), "|", color="k", ms = 10)
ax.set_ylabel("Current (pA)")
ax.set_xlabel("Time (s)")

# %%
#
# ### Basic analyses
#
# Before using the Generalized Linear Model, or any model, it's worth taking
# some time to examine our data and think about what features are interesting
# and worth capturing. As we discussed in [tutorial 0](../00_conceptual_intro),
# the GLM is a model of the neuronal firing rate. However, in our experiments,
# we do not observe the firing rate, only the spikes! Moreover, neural
# responses are typically noisy&mdash;even in this highly controlled experiment
# where the same current was injected over multiple trials, the spike times
# were slightly different from trial-to-trial. No model can perfectly predict
# spike times on an individual trial, so how do we tell if our model is doing a
# good job?
#
# Our objective function is the log-likelihood of the observed spikes given the
# predicted firing rate. That is, we're trying to find the firing rate, as a
# function of time, for which the observed spikes are likely. Intuitively, this
# makes sense: the firing rate should be high where there are many spikes, and
# vice versa. However, it can be difficult to figure out if your model is doing
# a good job by squinting at the observed spikes and the predicted firing rates
# plotted together. 
#
# One common way to visualize a rough estimate of firing rate is to smooth
# the spikes by convolving them with a Gaussian filter. See section 1.2 of [*Theoretical
#  Neuroscience*](https://boulderschool.yale.edu/sites/default/files/files/DayanAbbott.pdf)
#  by Dayan and Abbott for a more thorough description.
#
# !!! info
#
#     This is a heuristic for getting the firing rate, and shouldn't be taken
#     as the literal truth (to see why, pass a firing rate through a Poisson
#     process to generate spikes and then smooth the output to approximate the
#     generating firing rate). A model should not be expected to match this
#     approximate firing rate exactly, but visualizing the two firing rates
#     together can help you reason about which phenomena in your data the model
#     is able to adequately capture, and which it is missing.
#
#     For more information, see section 1.2 of [*Theoretical
#     Neuroscience*](https://boulderschool.yale.edu/sites/default/files/files/DayanAbbott.pdf),
#     by Dayan and Abbott.
#
# Pynapple can easily compute this approximate firing rate, and plotting this
# information will help us pull out some phenomena that we think are
# interesting and would like a model to capture.
#
# First, we must convert from our spike times to binned spikes:

# bin size in seconds
bin_size = 0.001
count = spikes.count(bin_size)
count

# %%
#
# Now, let's convert the binned spikes into the firing rate, by smoothing them
# with a gaussian kernel. Pynapple again provides a convenience function for
# this:

# the inputs to this function are the standard deviation of the gaussian and
# the full width of the window, given in bins. So std=50 corresponds to a
# standard deviation of 50*.001=.05 seconds
firing_rate = count.smooth(std=50, size=1000)
# convert from spikes per bin to spikes per second (Hz)
firing_rate = firing_rate / bin_size

# %%
#
# Note that this changes the object's type to a
# [`TsdFrame`](https://pynapple-org.github.io/pynapple/reference/core/time_series/)!
print(type(firing_rate))

# %%
#
# Now that we've done all this preparation, let's make a plot to more easily
# visualize the data.

# we're hiding the details of the plotting function for the purposes of this
# tutorial, but you can find it in the associated github repo if you're
# interested:
# https://github.com/flatironinstitute/nemos-workshop-feb-2024/blob/main/docs/examples/utils/plotting.py
utils.plotting.current_injection_plot(current, spikes, firing_rate)

# %%
#
# So now that we can view the details of our experiment a little more clearly,
# what do we see?
#
# - We have three intervals of increasing current, and the firing rate
#   increases as the current does.
#
# - While the neuron is receiving the input, it does not fire continuously or
#   at a steady rate; there appears to be some periodicity in the response. The
#   neuron fires for a while, stops, and then starts again. There's periodicity
#   in the input as well, so this pattern in the response might be reflecting
#   that.
#
# - There's some decay in firing rate as the input remains on: there are three
#   four "bumps" of neuronal firing in the second and third intervals and they
#   decrease in amplitude, with first being the largest.
#
# These give us some good phenomena to try and predict! But there's something
# that's not quite obvious from the above plot: what is the relationship
# between the input and the firing rate? As described in the first bullet point
# above, it looks to be *monotonically increasing*: as the current increases,
# so does the firing rate. But is that exactly true? What form is that
# relationship?
#
# Pynapple can compute a tuning curve to help us answer this question, by
# binning our spikes based on the instantaneous input current and computing the
# firing rate within those bins:

tuning_curve = nap.compute_1d_tuning_curves(spikes, current, nb_bins=15)
tuning_curve

# %%
#
# `tuning_curve` is a pandas DataFrame where each column is a neuron (one
# neuron in this case) and each row is a bin over the feature (here, the input
# current). We can easily plot the tuning curve of the neuron:

utils.plotting.tuning_curve_plot(tuning_curve)

# %%
#
# We can see that, while the firing rate mostly increases with the current,
# it's definitely not a linear relationship, and it might start decreasing as
# the current gets too large.
#
# So this gives us three interesting phenomena we'd like our model to help
# explain: the tuning curve between the firing rate and the current, the firing
# rate's periodicity, and the gradual reduction in firing rate while the
# current remains on.

# %%
# ## Nemos {.strip-code}
#
# ### Preparing data
#
# Now that we understand our model, we're almost ready to put it together.
# Before we construct it, however, we need to get the data into the right
# format.
#
# Nemos requires that the predictors and spike counts it operates on have the
# following properties:
#
# - predictors and spike counts must have the same number of time points.
#
# - predictors must be three-dimensional, with shape `(n_time_bins, n_neurons,
#   n_features)`. In this example, we have a single neuron and a single feature
#   (the injected current).
#
# - spike counts must be two-dimensional, with shape `(n_time_bins,
#   n_neurons)`. `n_time_bins` (as discussed above) and `n_neurons` must have
#   the same value for both the predictors and spike counts.
#
# - predictors and spike counts must be `jax.numpy` arrays. As we'll see, we
#   can easily convert between `jax.numpy` arrays, numpy arrays, and pynapple
#   objects. -- add link to jax.numpy
#
# !!! info "What is jax?"
#
#     [jax](https://github.com/google/jax) is a Google-supported python library
#     for automatic differentiation. It has all sorts of neat features, but the
#     most relevant of which for nemos is its GPU-compatibility and
#     just-in-time compilation (both of which make code faster with little
#     overhead!), as well as the collection of optimizers present in
#     [jaxopt](https://jaxopt.github.io/stable/).
#
# First, we require that our predictors and our spike counts have the same
# number of time bins. We can achieve this by down-sampling our current to the
# spike counts to the proper resolution using the
# [`bin_average`](https://pynapple-org.github.io/pynapple/reference/core/time_series/#pynapple.core.time_series.TsdTensor.bin_average)
# method from pynapple:

binned_current = current.bin_average(bin_size)

print(f"current shape: {binned_current.shape}")
# rate is in Hz, convert to KHz
print(f"current sampling rate: {binned_current.rate/1000.:.02f} KHz")

print(f"\ncount shape: {count.shape}")
print(f"count sampling rate: {count.rate/1000:.02f} KHz")


# %%
#
# Secondly, we have to reshape our variables so that they are the proper shape:
#
# - `predictors`: `(n_time_bins, n_neurons, n_features)`
# - `count`: `(n_time_bins, n_neurons)`
#
# Because we only have a single neuron and a single predictor feature, we'll
# use
# [`np.expand_dims`](https://numpy.org/doc/stable/reference/generated/numpy.expand_dims.html)
# to handle this.

# add singleton dimensions for axis 1 and 2.
predictor = np.expand_dims(binned_current, (1, 2))

# check that the dimensionality matches nemos expectation
print(f"predictor shape: {predictor.shape}")
# we don't need to change the spike count shape -- a TsdFrame with a single
# column already has 2d data.
print(f"count shape: {count.shape}")


# %%
#
# Our last step is to convert these to `jax.numpy` arrays.

predictor = jax.numpy.asarray(predictor.values)
count = jax.numpy.asarray(count.values)

# %%
#
# !!! info
#
#     In this example, we're being very explicit about this conversion to
#     jax.numpy arrays. However, in general, nemos is able to properly convert
#     from pynapple objects to jax.numpy arrays without any additional steps
#     (it can similarly convert from numpy arrays to jax.numpy arrays). Thus,
#     in later tutorials we will omit this step.
#
# ### Fitting the model
#
# Now we're ready to fit our model!
#
# First, we need to define our GLM model object. We intend for users
# to interact with our models like
# [scikit-learn](https://scikit-learn.org/stable/getting_started.html)
# estimators. In a nutshell, a model instance is initialized with
# hyperparameters that specify optimization and model details,
# and then the user calls the `.fit()` function to fit the model to data.
# We will walk you through the process below by example, but if you
# are interested in reading more details see the [Getting Started with scikit-learn](https://scikit-learn.org/stable/getting_started.html) webpage.
#
# To initialize our model, we need to specify the regularizer and observation
# model objects, both of which should be one of our custom objects:
#
# - Regularizer: this object specifies both the solver algorithm and the
#   regularization scheme. They are jointly specified because each
#   regularization scheme has a list of compatible solvers to choose between.
#   Regularization modifies the objective function to reflect your prior
#   beliefs about the parameters, such as sparsity. Regularization becomes more
#   important as the number of input features, and thus model parameters,
#   grows. They can be found within `nemos.regularizer`.
#
# !!! warning
#
#     With a convex problem like the GLM, in theory it does not matter which
#     solver algorithm you use. In practice, due to numerical issues, it
#     generally does. Thus, it's worth trying a couple to see how their
#     solutions compare. (Different regularization schemes will always give
#     different results.)
#
# - Observation model: this object links the firing rate and the observed
#   spikes, describing the distribution of neural activity (and thus changing
#   the log-likelihood). For now, the only possible observation model is the
#   Poisson, though this may change in future releases. They can be found
#   within `nemos.observation_models`.
#
# For this example, we'll use an un-regularized LBFGS solver. We'll discuss
# regularization in a later tutorial.
#
# !!! info "Why LBFGS?"
#
#     [LBFGS](https://en.wikipedia.org/wiki/Limited-memory_BFGS) is a
#     quasi-Netwon method, that is, it uses the first derivative (the gradient)
#     and approximates the second derivative (the Hessian) in order to solve
#     the problem. This means that LBFGS tends to find a solution faster and is
#     often less sensitive to step-size. Try other solvers to see how they
#     behave!

model = nmo.glm.GLM(regularizer=nmo.regularizer.UnRegularized(solver_name="LBFGS"))

# %%
#
# Now that we've initialized our model with the optimization parameters, we can
# fit our data! In the previous section, we prepared our model matrix
# (`predictor`) and target data (`count`), so to fit the model we just need to
# pass them to the model:

model.fit(predictor, count)

# %%
#
# Now that we've fit our data, we can retrieve the resulting parameters.
# Similar to scikit-learn, these are stored as the `coef_` and `intercept_`
# attributes:

print(f"firing_rate(t) = exp({model.coef_} * current(t) + {model.intercept_})")

# %%
#
# Note that `model.coef_` and `model.intercept_` are not scalars, but
# multi-dimensional:

print(f"coef_ shape: {model.coef_.shape}")
print(f"intercept_ shape: {model.intercept_.shape}")

# %%
#
# `model.coef_` has shape `(n_neurons, n_features)`, while `model.intercept_`
# has shape `(n_neurons)`, with those values coming from the model matrix we
# passed during fitting.
#
# It's nice to get the parameters above, but we can't tell how well our model
# is doing by looking at them. So how should we evaluate our model?
#
# First, we can use the model to predict the firing rates and compare that to
<<<<<<< HEAD
# our smoothed spike train, to see which of the phenomena we described in our
# pynapple analysis our model is able to capture. By calling `predict()` we can
=======
# the smoothed spike train. By calling `predict()` we can
>>>>>>> a3762974
# get the model's predicted firing rate for this data. Note that this is just
# the output of the model's linear-nonlinear step, as described earlier!

predicted_fr = model.predict(predictor)
# convert units from spikes/bin to spikes/sec
predicted_fr = predicted_fr / bin_size

# let's reintroduce the time axis by defining a TsdFrame.

# we must convert the firing rate to a numpy array (from jax.numpy) to make it
# pynapple compatible
predicted_fr = nap.TsdFrame(t=binned_current.t, d=np.asarray(predicted_fr))
# and let's smooth the firing rate the same way that we smoothed the smoothed
# spike train
smooth_predicted_fr = predicted_fr.smooth(50, 1000)

# and plot!
utils.plotting.current_injection_plot(current, spikes, firing_rate,
                                      # plot the predicted firing rate that has
                                      # been smoothed the same way as the
                                      # smoothed spike train
                                      predicted_firing_rate=smooth_predicted_fr)

# %%
#
# What do we see above? Note that the y-axes in the final row are different for
# each subplot!
#
# - Predicted firing rate increases as injected current goes up -- Success!
#
# - The amplitude of the predicted firing rate only matches the observed
#   amplitude in the third interval: it's too high in the first and too low in
#   the second -- Failure!
#
# - Our predicted firing rate has the periodicity we see in the smoothed spike
# - train -- Success!
#
# - The predicted firing rate does not decay as the input remains on: the
#   amplitudes are identical for each of the bumps within a given interval --
#   Failure!
#
# The failure described in the second point may seem particularly confusing --
# approximate amplitude feels like it should be very easy to capture, so what's
# going on?
#
# To get a better sense, let's look at the mean firing rate over the whole
# period:

# compare observed mean firing rate with the model predicted one
print(f"Observed mean firing rate: {np.mean(count) / bin_size} Hz")
print(f"Predicted mean firing rate: {np.mean(predicted_fr)} Hz")

# %%
#
# We matched the average pretty well! So we've matched the average and the
# range of inputs from the third interval reasonably well, but overshot at low
# inputs and undershot in the middle.
#
# We can see this more directly by computing the tuning curve for our predicted
# firing rate and comparing that against our smoothed spike train from the
# beginning of this notebook. Pynapple can help us again with this:

tuning_curve_model = nap.compute_1d_tuning_curves_continuous(predicted_fr, current, 15)
fig = utils.plotting.tuning_curve_plot(tuning_curve)
fig.axes[0].plot(tuning_curve_model, color="tomato", label="glm")
fig.axes[0].legend()

# %%
#
# In addition to making that mismatch discussed earlier a little more obvious,
# this tuning curve comparison also highlights that this model thinks the
# firing rate will continue to grow as the injected current increases, which is
# not reflected in the data.
#
# Viewing this plot also makes it clear that the model's tuning curve is
# approximately exponential. We already knew that! That's what it means to be a
# LNP model of a single input. But it's nice to see it made explicit.
#
# ### Finishing up
#
# There are a handful of other operations you might like to do with the GLM.
# First, you might be wondering how to simulate spikes -- the GLM is a LNP
# model, but the firing rate is just the output of *LN*, its first two steps.
# The firing rate is just the mean of a Poisson process, so we can pass it to
# `jax.random.poisson`:

spikes = jax.random.poisson(jax.random.PRNGKey(0), predicted_fr.values)

# %%
#
# Note that this is not actually that informative and, in general, it is
# recommended that you focus on firing rates when interpreting your model. In
# particular, if your GLM includes auto-regressive inputs (e.g., neurons are
# connected to themselves or each other), simulate can behave poorly, see
# **XXX** for details.
#
# Secondly, you may want a number with which to evaluate your model's
# performance. As discussed earlier, the model optimizes log-likelihood to find
# the best-fitting weights, and we can calculate this number using its `score`
# method:

log_likelihood = model.score(predictor, count, score_type="log-likelihood")
print(f"log-likelihood: {log_likelihood}")

# %%
#
# This log-likelihood is un-normalized and thus doesn't mean that much by
# itself, other than "higher=better". When comparing alternative GLMs fit on
# the same dataset, whether that's models using different regularizers and
# solvers or those using different predictors, comparing log-likelihoods is a
# reasonable thing to do.
#
# !!! info
#
#     Under the hood, nemos is minimizing the negative log-likelihood, as is
#     typical in many optimization contexts. `score` returns the real
#     log-likelihood, however, and thus higher is better.
#
# Because it's un-normalized, however, the log-likelihood should not be
# compared across datasets (because e.g., it won't account for difference in
# noise levels). We provide the ability to compute the pseudo-$R^2$ for this
# purpose:

model.score(predictor, count, score_type='pseudo-r2-Cohen')

# %%
#
# ## Further Exercises
#
# Despite the simplicity of this dataset, there is still more that we can do
# here. The following sections provide some possible exercises to try yourself!
#
# ### Other stimulation protocols
#
# We've only fit the model to a single stimulation protocol, but our dataset
# contains many more! How does the model perform on "Ramp"? On "Noise 2"? Based
# on the example code above, write new code that fits the model on some other
# stimulation protocol and evaluate its performance. Which stimulation does it
# perform best on? Which is the worst?
#
# ### Train and test sets
#
# In this example, we've used been fitting and evaluating our model on the same
# data set. That's generally a bad idea! Try splitting the data in to train and
# test sets, fitting the model to one portion of the data and evaluating on
# another portion. You could split this stimulation protocol into train and
# test sets or use different protocols to train and test on.
#
# ### Model extensions
#
# Our model did not do a good job capturing the onset transience seen in the
# data, and we could probably improve the match between the amplitudes of the
# predicted firing rate and smoothed spike train. How would we do that?
#
# We could try adding the following inputs to the model, alone or together:
#
# - Spiking history: we know neurons have a refactory period (they are unable
#   to spike a second time immediately after spiking), so maybe making the
#   model aware of whether the neuron spiked recently could help capture the
#   onset transience.
#
# - Current history: the model's input here is the current at the same moment
#   as the spike, but that information is probably integrated over time. Maybe
#   we can add additional time points.
#
# - More complicated tuning curve: as we saw with the tuning curve plots, this
#   model implicitly assumes that the relationship between current and firing
#   rate is exponential, which is close but not quite right. Maybe we can
#   improve that.
#
# The proper way to add these in nemos makes use of `Basis` objects, which
# we'll explore more in later tutorials. You can try the adding the spiking or
# current history inputs without them (though the model won't do as well), or
# return to this example after you've learned about `Basis` objects and how to
# use them.<|MERGE_RESOLUTION|>--- conflicted
+++ resolved
@@ -522,14 +522,9 @@
 # is doing by looking at them. So how should we evaluate our model?
 #
 # First, we can use the model to predict the firing rates and compare that to
-<<<<<<< HEAD
-# our smoothed spike train, to see which of the phenomena we described in our
-# pynapple analysis our model is able to capture. By calling `predict()` we can
-=======
-# the smoothed spike train. By calling `predict()` we can
->>>>>>> a3762974
-# get the model's predicted firing rate for this data. Note that this is just
-# the output of the model's linear-nonlinear step, as described earlier!
+# the smoothed spike train. By calling `predict()` we can get the model's
+# predicted firing rate for this data. Note that this is just the output of the
+# model's linear-nonlinear step, as described earlier!
 
 predicted_fr = model.predict(predictor)
 # convert units from spikes/bin to spikes/sec
