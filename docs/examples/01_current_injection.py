--- conflicted
+++ resolved
@@ -217,23 +217,14 @@
 #
 # Before using the Generalized Linear Model, or any model, it's worth taking
 # some time to examine our data and think about what features are interesting
-<<<<<<< HEAD
 # and worth capturing. As we discussed in [tutorial 0](../00_conceptual_intro),
 # the GLM is a model of the neuronal firing rate. However, in our experiments,
-# we do not observe the firing rate, only the spikes! Even worse, the spikes
-# are the output of a stochastic process, so running the exact same experiment
-# multiple times will lead to slightly different spike times. This means that
-# no model can perfectly predict spike times. So how do we tell if our model is
-# doing a good job?
-=======
-# and worth capturing. As we discussed in tutorial 0, the GLM is a model of the
-# neuronal firing rate. However, in our experiments, we do not observe the
-# firing rate, only the spikes! Moreover, neural responses are typically
-# noisy&mdash;even in this highly controlled experiment where the same
-# current was injected over multiple trials, the spike times were slightly different
-# from trial-to-trial. No model can perfectly predict spike times on an individual
-# trial, so how do we tell if our model is doing a good job?
->>>>>>> 74af322b
+# we do not observe the firing rate, only the spikes! Moreover, neural
+# responses are typically noisy&mdash;even in this highly controlled experiment
+# where the same current was injected over multiple trials, the spike times
+# were slightly different from trial-to-trial. No model can perfectly predict
+# spike times on an individual trial, so how do we tell if our model is doing a
+# good job?
 #
 # Our objective function is the log-likelihood of the observed spikes given the
 # predicted firing rate. That is, we're trying to find the firing rate, as a
