# # -*- coding: utf-8 -*-
#
"""
# Fit V1 cell


"""

import jax
import math
import os


import matplotlib.pyplot as plt
import nemos as nmo
import numpy as np
import pynapple as nap
import requests
import tqdm

# required for second order methods (BFGS, Newton-CG)
jax.config.update("jax_enable_x64", True)

# %%
# ## DATA STREAMING
#
<<<<<<< HEAD
# Here we load the data from OSF. The data is a NWB file from the Allen Institute.
# blblalba say more
# Just run this cell

path = os.path.join(os.getcwd(), "m691l1.nwb")
if os.path.basename(path) not in os.listdir(os.getcwd()):
    r = requests.get(f"https://osf.io/xesdm/download", stream=True)
    block_size = 1024*1024
    with open(path, "wb") as f:
        for data in tqdm.tqdm(r.iter_content(block_size), unit="MB", unit_scale=True,
            total=math.ceil(int(r.headers.get("content-length", 0))//block_size)):
            f.write(data)


# %%
# ## PYNAPPLE
# The data have been copied to your local station.
# We are gonna open the NWB file with pynapple

data = nap.load_file(path)

# %%
# What does it look like?
print(data)

# %%
# Let's extract the data.
epochs = data["epochs"]
spikes = data["units"]
stimulus = data["whitenoise"]

# %%
# stimulus is white noise shown at 40 Hz
fig, ax = plt.subplots(1, 1, figsize=(12,4))
ax.imshow(stimulus[0])

# %%
# There are 73 neurons recorded together in V1. To fit the GLM faster, we will focus on one neuron.
spikes = spikes[[34]]

# %%
# First let's compute the response of this neuron to the stimulus by computing a spike trigger average.
sta = nap.compute_event_trigger_average(spikes, stimulus, binsize=0.025, windowsize = (-0.1, 0.0))

# %%
# Let's plot this receptive field
fig, axes = plt.subplots(1, len(sta), figsize=(12,4))
for i,t in enumerate(sta.t):
    axes[i].imshow(sta[i,0], vmin = np.min(sta), vmax = np.max(sta))
    axes[i].set_title(str(t)+" s")
plt.show()


# %%
# Let's get the average response of neuron 34 and plot it
response = np.mean(sta.get(-0.1, -0.025), axis=0)[0]
response = sta.get(-0.075)[0]

fig, ax = plt.subplots(1, 1, figsize=(12,4))
ax.imshow(response)

# %%
# Now we can compute the dot-product of the response with the stimulus to create a single 1 dimensional input for the GLM model.

stim_filt = np.dot(
    np.reshape(stimulus, (stimulus.shape[0], np.prod(stimulus.shape[1:]))), # if you know the shortcut let me know
    np.reshape(response, (np.prod(response.shape), 1))
    )

# %%
# And everything stays in pynapple yeah

fig, ax = plt.subplots(1, 1, figsize=(12,4))
ax.plot(stim_filt)


# %% 
# Fit the model
 
model = nmo.glm.GLM(regularizer=nmo.regularizer.UnRegularized(solver_name="LBFGS"))



=======
# import jax
# import math
# import os
#
#
# import matplotlib.pyplot as plt
# import nemos as nmo
# import numpy as np
# import pynapple as nap
# import requests
# import tqdm
#
# # required for second order methods (BFGS, Newton-CG)
# jax.config.update("jax_enable_x64", True)
#
# # %%
# # ## DATA STREAMING
# #
# # Here we load the data from OSF. The data is a NWB file from the Allen Institute.
# # blblalba say more
# # Just run this cell
#
# path = utils.data.download_data("m691l1.nwb", "https://osf.io/xesdm/download")
#
#
# # %%
# # ## PYNAPPLE
# # The data have been copied to your local station.
# # We are gonna open the NWB file with pynapple
#
# data = nap.load_file(path)
#
# # %%
# # What does it look like?
# print(data)
#
# # %%
# # Let's extract the data.
# epochs = data["epochs"]
# spikes = data["units"]
# stimulus = data["whitenoise"]
#
# # %%
# # stimulus is white noise shown at 40 Hz
# fig, ax = plt.subplots(1, 1, figsize=(12,4))
# ax.imshow(stimulus[0])
# plt.show()
#
# # %%
# # There are 73 neurons recorded together in V1. To fit the GLM faster, we will focus on one neuron.
# spikes = spikes[[34]]
#
# # %%
# # First let's compute the response of this neuron to the stimulus by computing a spike trigger average.
#
# try:
#     sta = nap.compute_event_trigger_average(spikes, stimulus, binsize=0.2, edge_offset='left')
# except:
#     sta = np.zeros((stimulus[0].shape))
#
# # %%
# # Let's plot this receptive field
# fig, ax = plt.subplots(1, 1, figsize=(12,4))
# ax.imshow(sta)
# plt.show()
#
# # %%
# # Do more stuffs
>>>>>>> 4874e566
<|MERGE_RESOLUTION|>--- conflicted
+++ resolved
@@ -24,19 +24,12 @@
 # %%
 # ## DATA STREAMING
 #
-<<<<<<< HEAD
+
 # Here we load the data from OSF. The data is a NWB file from the Allen Institute.
 # blblalba say more
 # Just run this cell
 
-path = os.path.join(os.getcwd(), "m691l1.nwb")
-if os.path.basename(path) not in os.listdir(os.getcwd()):
-    r = requests.get(f"https://osf.io/xesdm/download", stream=True)
-    block_size = 1024*1024
-    with open(path, "wb") as f:
-        for data in tqdm.tqdm(r.iter_content(block_size), unit="MB", unit_scale=True,
-            total=math.ceil(int(r.headers.get("content-length", 0))//block_size)):
-            f.write(data)
+path = utils.data.download_data("m691l1.nwb", "https://osf.io/xesdm/download")
 
 
 # %%
@@ -106,75 +99,3 @@
  
 model = nmo.glm.GLM(regularizer=nmo.regularizer.UnRegularized(solver_name="LBFGS"))
 
-
-
-=======
-# import jax
-# import math
-# import os
-#
-#
-# import matplotlib.pyplot as plt
-# import nemos as nmo
-# import numpy as np
-# import pynapple as nap
-# import requests
-# import tqdm
-#
-# # required for second order methods (BFGS, Newton-CG)
-# jax.config.update("jax_enable_x64", True)
-#
-# # %%
-# # ## DATA STREAMING
-# #
-# # Here we load the data from OSF. The data is a NWB file from the Allen Institute.
-# # blblalba say more
-# # Just run this cell
-#
-# path = utils.data.download_data("m691l1.nwb", "https://osf.io/xesdm/download")
-#
-#
-# # %%
-# # ## PYNAPPLE
-# # The data have been copied to your local station.
-# # We are gonna open the NWB file with pynapple
-#
-# data = nap.load_file(path)
-#
-# # %%
-# # What does it look like?
-# print(data)
-#
-# # %%
-# # Let's extract the data.
-# epochs = data["epochs"]
-# spikes = data["units"]
-# stimulus = data["whitenoise"]
-#
-# # %%
-# # stimulus is white noise shown at 40 Hz
-# fig, ax = plt.subplots(1, 1, figsize=(12,4))
-# ax.imshow(stimulus[0])
-# plt.show()
-#
-# # %%
-# # There are 73 neurons recorded together in V1. To fit the GLM faster, we will focus on one neuron.
-# spikes = spikes[[34]]
-#
-# # %%
-# # First let's compute the response of this neuron to the stimulus by computing a spike trigger average.
-#
-# try:
-#     sta = nap.compute_event_trigger_average(spikes, stimulus, binsize=0.2, edge_offset='left')
-# except:
-#     sta = np.zeros((stimulus[0].shape))
-#
-# # %%
-# # Let's plot this receptive field
-# fig, ax = plt.subplots(1, 1, figsize=(12,4))
-# ax.imshow(sta)
-# plt.show()
-#
-# # %%
-# # Do more stuffs
->>>>>>> 4874e566
